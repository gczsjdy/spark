--- conflicted
+++ resolved
@@ -713,7 +713,20 @@
       testData2.collect().toSeq.map(r => Row(r.getInt(0) ^ r.getInt(1) ^ 39)))
   }
 
-<<<<<<< HEAD
+  test("typedLit") {
+    val df = Seq(Tuple1(0)).toDF("a")
+    // Only check the types `lit` cannot handle
+    checkAnswer(
+      df.select(typedLit(Seq(1, 2, 3))),
+      Row(Seq(1, 2, 3)) :: Nil)
+    checkAnswer(
+      df.select(typedLit(Map("a" -> 1, "b" -> 2))),
+      Row(Map("a" -> 1, "b" -> 2)) :: Nil)
+    checkAnswer(
+      df.select(typedLit(("a", 2, 1.0))),
+      Row(Row("a", 2, 1.0)) :: Nil)
+  }
+
   test("field") {
     // scalastyle:off
     // non ascii characters are not allowed in the code, so we disable the scalastyle here.
@@ -721,19 +734,5 @@
     checkAnswer(testData.selectExpr("field('花花世界', 'a', 1.23, true, '花花世界')"), Row(4))
     checkAnswer(testData.selectExpr("field(null, 'a', 1.23, true, null)"), Row(0))
     // scalastyle:on
-=======
-  test("typedLit") {
-    val df = Seq(Tuple1(0)).toDF("a")
-    // Only check the types `lit` cannot handle
-    checkAnswer(
-      df.select(typedLit(Seq(1, 2, 3))),
-      Row(Seq(1, 2, 3)) :: Nil)
-    checkAnswer(
-      df.select(typedLit(Map("a" -> 1, "b" -> 2))),
-      Row(Map("a" -> 1, "b" -> 2)) :: Nil)
-    checkAnswer(
-      df.select(typedLit(("a", 2, 1.0))),
-      Row(Row("a", 2, 1.0)) :: Nil)
->>>>>>> 207067ea
   }
 }