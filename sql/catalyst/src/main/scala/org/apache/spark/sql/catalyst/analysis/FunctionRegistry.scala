--- conflicted
+++ resolved
@@ -163,11 +163,8 @@
     expression[Abs]("abs"),
     expression[Coalesce]("coalesce"),
     expression[Explode]("explode"),
-<<<<<<< HEAD
+    expressionGeneratorOuter[Explode]("explode_outer"),
     expression[Field]("field"),
-=======
-    expressionGeneratorOuter[Explode]("explode_outer"),
->>>>>>> 4494cd97
     expression[Greatest]("greatest"),
     expression[If]("if"),
     expression[Inline]("inline"),
